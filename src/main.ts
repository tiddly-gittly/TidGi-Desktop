/* eslint-disable @typescript-eslint/no-misused-promises */
import 'source-map-support/register';
import 'reflect-metadata';
import './helpers/singleInstance';
import './helpers/configSetting';
import fs from 'fs-extra';
import path from 'path';
import { ipcMain, protocol, powerMonitor, app } from 'electron';
import settings from 'electron-settings';
import { autoUpdater } from 'electron-updater';
import unhandled from 'electron-unhandled';
import { openNewGitHubIssue, debugInfo } from 'electron-util';

import { clearMainBindings } from '@services/libs/i18n/i18nMainBindings';
import { buildLanguageMenu } from '@services/libs/i18n/buildLanguageMenu';
import { MainChannel } from '@/constants/channels';
import { isTest } from '@/constants/environment';
import { container } from '@services/container';
import { logger } from '@services/libs/log';
import { initRendererI18NHandler } from '@services/libs/i18n';

import serviceIdentifier from '@services/serviceIdentifier';
import { WindowNames } from '@services/windows/WindowProperties';
import { bindServiceAndProxy } from '@services/libs/bindServiceAndProxy';

import { IPreferenceService } from './services/preferences/interface';
import { IWikiService } from './services/wiki/interface';
import { IWindowService } from './services/windows/interface';
import { IWorkspaceViewService } from './services/workspacesView/interface';

logger.info('App booting');

protocol.registerSchemesAsPrivileged([
  { scheme: 'http', privileges: { standard: true } },
  { scheme: 'https', privileges: { standard: true } },
  { scheme: 'mailto', privileges: { standard: true } },
]);
bindServiceAndProxy();
const preferenceService = container.get<IPreferenceService>(serviceIdentifier.Preference);
const wikiService = container.get<IWikiService>(serviceIdentifier.Wiki);
const windowService = container.get<IWindowService>(serviceIdentifier.Window);
const workspaceViewService = container.get<IWorkspaceViewService>(serviceIdentifier.WorkspaceView);
app.on('second-instance', () => {
  // Someone tried to run a second instance, we should focus our window.
  const mainWindow = windowService.get(WindowNames.main);
  if (mainWindow !== undefined) {
    if (mainWindow.isMinimized()) {
      mainWindow.restore();
    }
    mainWindow.focus();
  }
});
// make sure "Settings" file exists
// if not, ignore this chunk of code
// as using electron-settings before app.on('ready') and "Settings" is created
// would return error
// https://github.com/nathanbuchar/electron-settings/issues/111
if (fs.existsSync(settings.file())) {
  void preferenceService.get('useHardwareAcceleration').then((useHardwareAcceleration) => {
    if (!useHardwareAcceleration) {
      app.disableHardwareAcceleration();
    }
  });
  void preferenceService.get('ignoreCertificateErrors').then((ignoreCertificateErrors) => {
    if (ignoreCertificateErrors) {
      // https://www.electronjs.org/docs/api/command-line-switches
      app.commandLine.appendSwitch('ignore-certificate-errors');
    }
  });
}
let commonInitFinished = false;
/** mock app.whenReady */
ipcMain.once(MainChannel.commonInitFinished, () => {
  commonInitFinished = true;
});
/**
 * Make sure some logic only run after window and services are truly ready
 */
const whenCommonInitFinished = async (): Promise<void> => {
  if (commonInitFinished) {
    return await Promise.resolve();
  }
  return await new Promise((resolve) => {
    ipcMain.once(MainChannel.commonInitFinished, () => {
      commonInitFinished = true;
      resolve();
    });
  });
};
const commonInit = async (): Promise<void> => {
  // eslint-disable-next-line promise/catch-or-return
  await app.whenReady();
  if (
    !protocol.registerFileProtocol('file', (request, callback) => {
      const pathname = decodeURIComponent(request.url.replace('file:///', ''));
      if (path.isAbsolute(pathname) ? fs.existsSync(pathname) : fs.existsSync(`/${pathname}`)) {
        callback(pathname);
      } else {
        // on production, __dirname will be in .webpack/main
        const filePath = path.join(app.getAppPath(), '.webpack', 'renderer', pathname);
        callback(filePath);
      }
    })
  ) {
    logger.error('Failed to registerFileProtocol file:///');
    app.quit();
  }
  await windowService.open(WindowNames.main);
  // perform wiki startup and git sync for each workspace
  await workspaceViewService.initializeAllWorkspaceView();
  buildLanguageMenu();

  ipcMain.emit('request-update-pause-notifications-info');
  // Fix webview is not resized automatically
  // when window is maximized on Linux
  // https://github.com/atomery/webcatalog/issues/561
  // run it here not in mainWindow.createAsync()
  // because if the `mainWindow` is maximized or minimized
  // before the workspaces's BrowserView fully loaded
  // error will occur
  // see https://github.com/atomery/webcatalog/issues/637
  // eslint-disable-next-line promise/always-return
  if (process.platform === 'linux') {
    const mainWindow = windowService.get(WindowNames.main);
    if (mainWindow !== undefined) {
      const handleMaximize = (): void => {
        // getContentSize is not updated immediately
        // try once after 0.2s (for fast computer), another one after 1s (to be sure)
        setTimeout(() => {
          void workspaceViewService.realignActiveWorkspace();
        }, 200);
        setTimeout(() => {
          void workspaceViewService.realignActiveWorkspace();
        }, 1000);
      };
      mainWindow.on('maximize', handleMaximize);
      mainWindow.on('unmaximize', handleMaximize);
    }
<<<<<<< HEAD
    // if user want a menubar, we create a new window for that
    await Promise.all([
      windowService.open(WindowNames.main),
      preferenceService.get('attachToMenubar').then((attachToMenubar) => {
        attachToMenubar && windowService.open(WindowNames.menuBar);
      }),
    ]);

    // perform wiki startup and git sync for each workspace
    await workspaceViewService.initializeAllWorkspaceView();
    buildLanguageMenu();

    ipcMain.emit('request-update-pause-notifications-info');
    // Fix webview is not resized automatically
    // when window is maximized on Linux
    // https://github.com/atomery/webcatalog/issues/561
    // run it here not in mainWindow.createAsync()
    // because if the `mainWindow` is maximized or minimized
    // before the workspaces's BrowserView fully loaded
    // error will occur
    // see https://github.com/atomery/webcatalog/issues/637
=======
  }
  // trigger whenTrulyReady
  ipcMain.emit(MainChannel.commonInitFinished);
};

app.on('ready', async () => {
  autoUpdater.allowPrerelease = await preferenceService.get('allowPrerelease');
  autoUpdater.logger = logger;
  whenCommonInitFinished()
>>>>>>> 29e5d9da
    // eslint-disable-next-line promise/always-return
    .then(() => {
      ipcMain.emit('request-check-for-updates', undefined, true);
    })
    .catch((error) => console.error(error));
  powerMonitor.on('shutdown', () => {
    app.quit();
  });
  await initRendererI18NHandler();
  await commonInit();
});
app.on(MainChannel.windowAllClosed, () => {
  // prevent quit on MacOS. But also quit if we are in test.
  if (process.platform !== 'darwin' || isTest) {
    app.quit();
  }
});
app.on('activate', async () => {
  await windowService.open(WindowNames.main);
});
app.on(
  'before-quit',
  // eslint-disable-next-line @typescript-eslint/no-misused-promises
  async (): Promise<void> => {
    logger.info('App before-quit');
    logger.info('Quitting worker threads and watcher.');
    await Promise.all([wikiService.stopAllWiki(), wikiService.stopWatchAllWiki()]).catch((error) =>
      logger.error(`Stop service failed: ${(error as Error).message ?? ''}`),
    );
    logger.info('Worker threads and watchers all terminated.');
    logger.info('Quitting I18N server.');
    clearMainBindings();
    logger.info('Quitted I18N server.');
    // https://github.com/atom/electron/issues/444#issuecomment-76492576
    if (process.platform === 'darwin') {
      const mainWindow = windowService.get(WindowNames.main);
      if (mainWindow !== undefined) {
        logger.info('App force quit on MacOS');
        await windowService.updateWindowMeta(WindowNames.main, { forceClose: true });
      }
    }
    app.exit(0);
  },
);
app.on('quit', () => {
  logger.info('App quit');
});

if (!isTest) {
  unhandled({
    showDialog: true,
    logger: logger.error.bind(logger),
    reportButton: (error) => {
      openNewGitHubIssue({
        user: 'tiddly-gittly',
        repo: 'TiddlyGit-Desktop',
        template: 'bug.md',
        title: `bug: ${(error.message ?? '').substring(0, 100)}`,
        body: `## Environment

${debugInfo()}

## Description:

<!-- Describe how the bug manifests and what the behavior would be without the bug. 描述该错误是如何表现出来的，以及在正常情况下应该有什么样的行为 -->

## Steps to Reproduce:

<!--  Please explain the steps required to duplicate the issue, especially if you are able to provide a sample or a screen recording. 请解释复现该问题所需的步骤，有录屏最好。 -->

## Additional Context

\`\`\`typescript\n${error.stack ?? 'No error.stack'}\n\`\`\`

---

<!-- List any other information that is relevant to your issue. Stack traces, related issues, suggestions on how to add, use case, forum links, screenshots, OS if applicable, etc. 列出与你的问题有关的任何其他信息。报错堆栈、相关问题（issue）、关于如何添加的建议、使用案例、论坛链接、屏幕截图、操作系统（如果适用）等等。 -->

`,
      });
    },
  });
}

// eslint-disable-next-line @typescript-eslint/strict-boolean-expressions
if (require('electron-squirrel-startup')) app.quit();<|MERGE_RESOLUTION|>--- conflicted
+++ resolved
@@ -136,7 +136,6 @@
       mainWindow.on('maximize', handleMaximize);
       mainWindow.on('unmaximize', handleMaximize);
     }
-<<<<<<< HEAD
     // if user want a menubar, we create a new window for that
     await Promise.all([
       windowService.open(WindowNames.main),
@@ -158,7 +157,6 @@
     // before the workspaces's BrowserView fully loaded
     // error will occur
     // see https://github.com/atomery/webcatalog/issues/637
-=======
   }
   // trigger whenTrulyReady
   ipcMain.emit(MainChannel.commonInitFinished);
@@ -168,7 +166,6 @@
   autoUpdater.allowPrerelease = await preferenceService.get('allowPrerelease');
   autoUpdater.logger = logger;
   whenCommonInitFinished()
->>>>>>> 29e5d9da
     // eslint-disable-next-line promise/always-return
     .then(() => {
       ipcMain.emit('request-check-for-updates', undefined, true);
